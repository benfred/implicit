import glob
import io
import logging
import os.path
import platform
import sys

from setuptools import Extension, find_packages, setup
<<<<<<< HEAD
from Cython.Build import cythonize
=======
>>>>>>> 29405a1f

from cuda_setup import CUDA, build_ext

NAME = 'implicit'
VERSION = "0.4.4"


use_openmp = True


def define_extensions():
    if sys.platform.startswith("win"):
        # compile args from
        # https://msdn.microsoft.com/en-us/library/fwkeyyhe.aspx
        compile_args = ['/O2', '/openmp']
        link_args = []
    else:
        gcc = extract_gcc_binaries()
        if gcc is not None:
            rpath = '/usr/local/opt/gcc/lib/gcc/' + gcc[-1] + '/'
            link_args = ['-Wl,-rpath,' + rpath]
        else:
            link_args = []

        compile_args = ['-Wno-unused-function', '-Wno-maybe-uninitialized', '-O3', '-ffast-math']
        if use_openmp:
            compile_args.append("-fopenmp")
            link_args.append("-fopenmp")

        compile_args.append("-std=c++11")
        link_args.append("-std=c++11")

    # we need numpy to build so we can include the arrayobject.h in the .cpp builds
    # try:
    #     import numpy as np
    # except ImportError:
    #     raise ValueError("numpy is required to build from source")

    src_ext = '.pyx'
    modules = [Extension("implicit." + name,
                         [os.path.join("implicit", name + src_ext)],
                         language='c++',
                         extra_compile_args=compile_args,
                         extra_link_args=link_args)
               for name in ['_nearest_neighbours', 'lmf', 'evaluation']]
    modules.extend([Extension("implicit.cpu." + name,
                              [os.path.join("implicit", "cpu", name + src_ext)],
                              language='c++',
                              extra_compile_args=compile_args,
                              extra_link_args=link_args)
                    for name in ['_als', 'bpr']])
    modules.append(Extension("implicit." + 'recommender_base',
                             [os.path.join("implicit", 'recommender_base' + src_ext),
                              os.path.join("implicit", 'topnc.cpp')],
                             language='c++',
                             extra_compile_args=compile_args,
                             extra_link_args=link_args))

    if CUDA:
        modules.append(Extension("implicit.gpu._cuda",
                                 [os.path.join("implicit", "gpu", "_cuda" + src_ext),
                                  os.path.join("implicit", "gpu", "als.cu"),
                                  os.path.join("implicit", "gpu", "bpr.cu"),
                                  os.path.join("implicit", "gpu", "matrix.cu")],
                                 language="c++",
                                 extra_compile_args=compile_args,
                                 extra_link_args=link_args,
                                 library_dirs=[CUDA['lib64']],
                                 libraries=['cudart', 'cublas', 'curand'],
                                 include_dirs=[CUDA['include'], '.']))
    else:
        print("Failed to find CUDA toolkit. Building without GPU acceleration.")

    return cythonize(modules)


# set_gcc copied from glove-python project
# https://github.com/maciejkula/glove-python

def extract_gcc_binaries():
    """Try to find GCC on OSX for OpenMP support."""
    patterns = ['/opt/local/bin/g++-mp-[0-9]*.[0-9]*',
                '/opt/local/bin/g++-mp-[0-9]*',
                '/usr/local/bin/g++-[0-9]*.[0-9]*',
                '/usr/local/bin/g++-[0-9]*']
    if platform.system() == 'Darwin':
        gcc_binaries = []
        for pattern in patterns:
            gcc_binaries += glob.glob(pattern)
        gcc_binaries.sort()
        if gcc_binaries:
            _, gcc = os.path.split(gcc_binaries[-1])
            return gcc
        else:
            return None
    else:
        return None


def set_gcc():
    """Try to use GCC on OSX for OpenMP support."""
    # For macports and homebrew
    if platform.system() == 'Darwin':
        gcc = extract_gcc_binaries()

        if gcc is not None:
            os.environ["CC"] = gcc
            os.environ["CXX"] = gcc

        else:
            global use_openmp
            use_openmp = False
            logging.warning('No GCC available. Install gcc from Homebrew '
                            'using brew install gcc.')


set_gcc()


def read(file_name):
    """Read a text file and return the content as a string."""
    file_path = os.path.join(os.path.dirname(__file__), file_name)
    with io.open(file_path, encoding="utf-8") as f:
        return f.read()


setup(
    name=NAME,
    version=VERSION,
    description='Collaborative Filtering for Implicit Feedback Datasets',
    long_description=read("README.md"),
    long_description_content_type="text/markdown",
    url='http://github.com/benfred/implicit/',
    author='Ben Frederickson',
    author_email='ben@benfrederickson.com',
    license='MIT',
    classifiers=[
        'Development Status :: 4 - Beta',
        'Natural Language :: English',
        'Intended Audience :: Science/Research',
        'License :: OSI Approved :: MIT License',
        'Programming Language :: Python',
        'Programming Language :: Python :: 2',
        'Programming Language :: Python :: 3',
        'Programming Language :: Cython',
        'Operating System :: OS Independent',
        'Topic :: Software Development :: Libraries :: Python Modules'],

    keywords='Matrix Factorization, Implicit Alternating Least Squares, '
             'Collaborative Filtering, Recommender Systems',

    packages=find_packages(),
    install_requires=['numpy', 'scipy>=0.16', 'tqdm>=4.27'],
    setup_requires=["Cython>=0.24"],
    ext_modules=define_extensions(),
    cmdclass={'build_ext': build_ext},
    test_suite="tests",
)<|MERGE_RESOLUTION|>--- conflicted
+++ resolved
@@ -5,11 +5,8 @@
 import platform
 import sys
 
+from Cython.Build import cythonize
 from setuptools import Extension, find_packages, setup
-<<<<<<< HEAD
-from Cython.Build import cythonize
-=======
->>>>>>> 29405a1f
 
 from cuda_setup import CUDA, build_ext
 
