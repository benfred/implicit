language: python
sudo: require
python:
  - "2.7"
  - "3.5"
  - "3.6"

matrix:
  include:
    - language: generic
      os: osx
      python: 2.7.14
      osx_image: xcode9.3
      env: PYTHON=2
    - language: generic
      os: osx
      python: 3.6.5
      osx_image: xcode9.3
      env: PYTHON=3

addons:
  apt:
    packages:
    - libblas-dev
    - liblapack-dev
    - gfortran

before_install:
- |
  PIP=pip
  PY=python
  if [[ "$TRAVIS_OS_NAME" == "osx" ]]; then
    PIP=pip2
    PY=python2
    if  [ "${PYTHON:0:1}" = "3" ]; then
      brew upgrade python
      brew install python3
      PIP=pip3
      PY=python3
    fi
  fi
install:
<<<<<<< HEAD
  - $PIP uninstall -y numpy
  - travis_wait travis_retry $PIP install -r requirements.txt --ignore-installed flake8 isort cpplint annoy 
=======
  - travis_wait travis_retry $PIP uninstall numpy -y
  - travis_wait travis_retry $PIP install -r requirements.txt --ignore-installed flake8 isort cpplint annoy
  #- travis_wait travis_retry $PIP install isort==4.3.20
>>>>>>> 94e4e7cd
  - travis_retry $PIP install -e .

script:
  - flake8
  - flake8 --filename='*.pyx,*.px*' --ignore E901,E225,E226,E227,E999
  #- isort -c  **/*.py  -s benchmarks
  - cpplint --linelength 100 **/*.h
  - $PY --version
  - $PY setup.py test

cache:
  - apt
  - directories:
    - $HOME/.cache/pip<|MERGE_RESOLUTION|>--- conflicted
+++ resolved
@@ -40,14 +40,9 @@
     fi
   fi
 install:
-<<<<<<< HEAD
-  - $PIP uninstall -y numpy
-  - travis_wait travis_retry $PIP install -r requirements.txt --ignore-installed flake8 isort cpplint annoy 
-=======
   - travis_wait travis_retry $PIP uninstall numpy -y
   - travis_wait travis_retry $PIP install -r requirements.txt --ignore-installed flake8 isort cpplint annoy
   #- travis_wait travis_retry $PIP install isort==4.3.20
->>>>>>> 94e4e7cd
   - travis_retry $PIP install -e .
 
 script:
