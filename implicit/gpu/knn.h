--- conflicted
+++ resolved
@@ -19,23 +19,15 @@
             const COOMatrix *query_filter = NULL,
             Vector<int> *item_filter = NULL);
 
-<<<<<<< HEAD
-  template <typename T>
-  void argpartition(const Matrix &items, int k, int *indices, T *distances,
-                    bool allow_tiling);
-
-  template <typename T>
-  void argsort(const Matrix &items, int *indices, T *distances);
-
   template <typename T>
   void topk_impl(const Matrix &items, const Matrix &query, int k, int *indices,
                  T *distances, Matrix *item_norms = NULL,
                  const COOMatrix *query_filter = NULL,
                  Vector<int> *item_filter = NULL);
-=======
-  void argsort(const int *input_indices, const float *input_distances, int rows,
-               int cols, int *indices, float *distances);
->>>>>>> 295a7c4d
+  
+  template <typename T>
+  void argsort(const int *input_indices, const T *input_distances, int rows,
+               int cols, int *indices, T *distances);
 
 protected:
   std::unique_ptr<rmm::mr::device_memory_resource> mr;
