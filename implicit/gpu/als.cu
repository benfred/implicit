#include <math.h>
#include <stdexcept>
#include <stdio.h>

#include <cublas_v2.h>
#include <cuda_runtime.h>

#include "implicit/gpu/als.h"
#include "implicit/gpu/convert.cuh"
#include "implicit/gpu/dot.cuh"
#include "implicit/gpu/utils.h"

namespace implicit {
namespace gpu {

using std::invalid_argument;

<<<<<<< HEAD
namespace {
// We apparently need different stopping criteria for half precision
template <typename T> inline constexpr float SMALL = 1e-20;
template <> inline constexpr float SMALL<half> = 1e-10;
} // namespace

template <typename T>
__global__ void
least_squares_cg_kernel(int factors, int user_count, int item_count, T *X,
                        const T *Y, const T *YtY, const int *indptr,
                        const int *indices, const float *data, int cg_steps) {
=======
__global__ void least_squares_cg_kernel(int factors, size_t user_count,
                                        size_t item_count, float *X,
                                        const float *Y, const float *YtY,
                                        const int *indptr, const int *indices,
                                        const float *data, int cg_steps) {
>>>>>>> 295a7c4d
  extern __shared__ float shared_memory[];
  float *P = &shared_memory[0];
  float *shared = &shared_memory[factors];

  float Ap = 0;
  float p = 0;
  float r = 0;

  // Stride over users in the grid:
  // https://devblogs.nvidia.com/parallelforall/cuda-pro-tip-write-flexible-kernels-grid-stride-loops/
  for (int u = blockIdx.x; u < user_count; u += gridDim.x) {
    T *x = &X[u * factors];

    float x_value = convert<T, float>(x[threadIdx.x]);

    // handle 0-sized rows
    if (indptr[u] == indptr[u + 1]) {
      x[threadIdx.x] = 0;
      continue;
    }

    // calculate residual r = YtCuPu - YtCuY Xu
    r = 0;
    for (int i = 0; i < factors; ++i) {
      r -= convert<T, float>(x[i]) *
           convert<T, float>(YtY[i * factors + threadIdx.x]);
    }
    for (int index = indptr[u]; index < indptr[u + 1]; ++index) {
      float Yi = convert<T, float>(Y[indices[index] * factors + threadIdx.x]);
      float confidence = data[index];

      if (confidence > 0) {
        r += (confidence - (confidence - 1) * dot(Yi, x_value, shared)) * Yi;
      } else {
        confidence *= -1;
        r += (-(confidence - 1) * dot(Yi, x_value, shared)) * Yi;
      }
    }
    P[threadIdx.x] = p = r;
    __syncthreads();

    float rsold = dot(r, r, shared);
    if (rsold < SMALL<T>)
      continue;

    for (int it = 0; it < cg_steps; ++it) {
      // calculate Ap = YtCuYp - without actually calculating YtCuY
      Ap = 0;
      for (int i = 0; i < factors; ++i) {
        Ap += P[i] * convert<T, float>(YtY[i * factors + threadIdx.x]);
      }
      for (int index = indptr[u]; index < indptr[u + 1]; ++index) {
        float Yi = convert<T, float>(Y[indices[index] * factors + threadIdx.x]);
        float confidence = data[index];
        if (confidence < 0)
          confidence *= -1;

        Ap += (confidence - 1) * dot(Yi, p, shared) * Yi;
      }

      // standard CG update
      float alpha = rsold / dot(p, Ap, shared);
      x_value += alpha * p;
      r -= alpha * Ap;
      __syncthreads();
      float rsnew = dot(r, r, shared);
      if (rsnew < SMALL<T>)
        break;

      P[threadIdx.x] = p = r + (rsnew / rsold) * p;
      rsold = rsnew;
      __syncthreads();
    }

    // this shouldn't happen - but if we hit a NaN in the above code then
    // complain and don't let it perpetuate
    if (isnan(rsold)) {
      if (threadIdx.x == 0) {
        printf("Warning NaN Detected in row %i of %lu\n", u, user_count);
      }
      x_value = 0;
    }
    x[threadIdx.x] = convert<float, T>(x_value);
  }
}

<<<<<<< HEAD
template <typename T>
__global__ void l2_regularize_kernel(int factors, T regularization, T *YtY) {
=======
__global__ void l2_regularize_kernel(size_t factors, float regularization,
                                     float *YtY) {
>>>>>>> 295a7c4d
  YtY[threadIdx.x * factors + threadIdx.x] += regularization;
}

LeastSquaresSolver::LeastSquaresSolver() {
  CHECK_CUBLAS(cublasCreate(&blas_handle));
}

void LeastSquaresSolver::calculate_yty(const Matrix &Y, Matrix *YtY,
                                       float regularization) {
  if (YtY->cols != Y.cols)
    throw invalid_argument("YtY and Y should have the same number of columns");

  if (Y.itemsize != YtY->itemsize) {
    throw invalid_argument("YtY and Y should have the same dtype");
  }

  // calculate YtY: note this expects col-major (and we have row-major
  // basically) so that we're inverting the CUBLAS_OP_T/CU_BLAS_OP_N ordering to
  // overcome this (like calculate YYt instead of YtY)
<<<<<<< HEAD
  int factors = Y.cols, item_count = Y.rows;
  if (Y.itemsize == 4) {
    float alpha = 1.0, beta = 0.;

    CHECK_CUBLAS(cublasSgemm(blas_handle, CUBLAS_OP_N, CUBLAS_OP_T, factors,
                             factors, item_count, &alpha, Y, factors, Y,
                             factors, &beta, *YtY, factors));
    CHECK_CUDA(cudaDeviceSynchronize());

    // regularize the matrix
    l2_regularize_kernel<float><<<1, factors>>>(factors, regularization, *YtY);
    CHECK_CUDA(cudaDeviceSynchronize());
  } else if (Y.itemsize == 2) {
    half alpha = 1.0, beta = 0.;

    CHECK_CUBLAS(cublasHgemm(blas_handle, CUBLAS_OP_N, CUBLAS_OP_T, factors,
                             factors, item_count, &alpha, Y, factors, Y,
                             factors, &beta, *YtY, factors));
    CHECK_CUDA(cudaDeviceSynchronize());

    // regularize the matrix
    l2_regularize_kernel<half><<<1, factors>>>(factors, regularization, *YtY);
    CHECK_CUDA(cudaDeviceSynchronize());
  }
=======
  size_t factors = Y.cols, item_count = Y.rows;
  float alpha = 1.0, beta = 0.;
  CHECK_CUBLAS(cublasSgemm(blas_handle, CUBLAS_OP_N, CUBLAS_OP_T, factors,
                           factors, item_count, &alpha, Y.data, factors, Y.data,
                           factors, &beta, YtY->data, factors));
  CHECK_CUDA(cudaDeviceSynchronize());

  // regularize the matrix
  l2_regularize_kernel<<<1, factors>>>(factors, regularization, YtY->data);
  CHECK_CUDA(cudaDeviceSynchronize());
>>>>>>> 295a7c4d
}

void LeastSquaresSolver::least_squares(const CSRMatrix &Cui, Matrix *X,
                                       const Matrix &YtY, const Matrix &Y,
                                       int cg_steps) const {
  int item_count = Y.rows, user_count = X->rows, factors = X->cols;
  if (X->cols != Y.cols)
    throw invalid_argument("X and Y should have the same number of columns");
  if (X->cols != YtY.cols)
    throw invalid_argument("Columns of X don't match number of factors");
  if (Cui.rows > X->rows)
    throw invalid_argument("Dimensionality mismatch between rows of Cui and X");
  if (Cui.cols > Y.rows)
    throw invalid_argument("Dimensionality mismatch between cols of Cui and Y");
  if (Y.itemsize != YtY.itemsize)
    throw invalid_argument("YtY and Y should have the same dtype");
  if (Y.itemsize != X->itemsize)
    throw invalid_argument("X and Y should have the same dtype");

  // TODO: multi-gpu support
  int devId;
  CHECK_CUDA(cudaGetDevice(&devId));

  int multiprocessor_count;
  CHECK_CUDA(cudaDeviceGetAttribute(&multiprocessor_count,
                                    cudaDevAttrMultiProcessorCount, devId));

  int block_count = 256 * multiprocessor_count;
  int thread_count = factors;
  int shared_memory_size = sizeof(Y.itemsize) * (2 * factors);

  if (Y.itemsize == 4) {
    least_squares_cg_kernel<float>
        <<<block_count, thread_count, shared_memory_size>>>(
            factors, user_count, item_count, *X, Y, YtY, Cui.indptr,
            Cui.indices, Cui.data, cg_steps);
  } else if (Y.itemsize == 2) {
    least_squares_cg_kernel<half>
        <<<block_count, thread_count, shared_memory_size>>>(
            factors, user_count, item_count, *X, Y, YtY, Cui.indptr,
            Cui.indices, Cui.data, cg_steps);
  } else {
    throw invalid_argument(
        "Unknown itemsize in LeastSquaresSolver::least_squares");
  }

  CHECK_CUDA(cudaDeviceSynchronize());
}

<<<<<<< HEAD
template <typename T>
__global__ void calculate_loss_kernel(int factors, int user_count,
                                      int item_count, const T *X, const T *Y,
                                      const T *YtY, const int *indptr,
                                      const int *indices, const float *data,
                                      float regularization, float *output) {
=======
__global__ void calculate_loss_kernel(int factors, size_t user_count,
                                      size_t item_count, const float *X,
                                      const float *Y, const float *YtY,
                                      const int *indptr, const int *indices,
                                      const float *data, float regularization,
                                      float *output) {
>>>>>>> 295a7c4d
  // https://devblogs.nvidia.com/parallelforall/using-shared-memory-cuda-cc/
  extern __shared__ float shared_memory[];
  float *shared = &shared_memory[0];

  float loss = 0, user_norm = 0, item_norm = 0, total_confidence = 0, r = 0;

  for (int u = blockIdx.x; u < user_count; u += gridDim.x) {
    const T *x = &X[u * factors];
    float x_value = convert<T, float>(x[threadIdx.x]);

    // calculates r = (YtCuY.dot(Xu) - 2 * YtCuPu).dot(Xu), without calculating
    // YtCuY
    r = 0;
    for (int i = 0; i < factors; ++i) {
      // TODO: is this correct?
      r += convert<T, float>(x[i]) *
           convert<T, float>(YtY[i * factors + threadIdx.x]);
    }

    for (int index = indptr[u]; index < indptr[u + 1]; ++index) {
      float Yi = convert<T, float>(Y[indices[index] * factors + threadIdx.x]);
      float confidence = data[index];
      if (confidence > 0) {
        r +=
            ((confidence - 1) * dot(Yi, x_value, shared) - 2 * confidence) * Yi;
      } else {
        confidence *= -1;
        r += ((confidence - 1) * dot(Yi, x_value, shared)) * Yi;
      }
      loss += confidence;
      total_confidence += confidence;
    }
    loss += dot(x_value, r, shared);

    user_norm += dot(x_value, x_value, shared);
  }

  for (int i = blockIdx.x; i < item_count; i += gridDim.x) {
    float y = convert<T, float>(Y[i * factors + threadIdx.x]);
    item_norm += dot(y, y, shared);
  }

  loss += regularization * (item_norm + user_norm);
  if (threadIdx.x == 0) {
    atomicAdd(output, loss);
    atomicAdd(output + 1, total_confidence);
  }
}

float LeastSquaresSolver::calculate_loss(const CSRMatrix &Cui, const Matrix &X,
                                         const Matrix &Y,
                                         float regularization) {
  size_t item_count = Y.rows, factors = Y.cols, user_count = X.rows;

  Matrix YtY(factors, factors, NULL);
  calculate_yty(Y, &YtY, regularization);

  float temp[2] = {0, 0};
  Matrix output(2, 1, temp);

  // TODO: half support
  calculate_loss_kernel<float><<<1024, factors, X.itemsize * factors>>>(
      factors, user_count, item_count, X, Y, YtY, Cui.indptr, Cui.indices,
      Cui.data, regularization, output);
  CHECK_CUDA(cudaDeviceSynchronize());
  output.to_host(temp);

  return temp[0] / (temp[1] + Cui.rows * Cui.cols - Cui.nonzeros);
}

LeastSquaresSolver::~LeastSquaresSolver() {
  CHECK_CUBLAS(cublasDestroy(blas_handle));
}

} // namespace gpu
} // namespace implicit<|MERGE_RESOLUTION|>--- conflicted
+++ resolved
@@ -15,7 +15,6 @@
 
 using std::invalid_argument;
 
-<<<<<<< HEAD
 namespace {
 // We apparently need different stopping criteria for half precision
 template <typename T> inline constexpr float SMALL = 1e-20;
@@ -23,17 +22,11 @@
 } // namespace
 
 template <typename T>
-__global__ void
-least_squares_cg_kernel(int factors, int user_count, int item_count, T *X,
-                        const T *Y, const T *YtY, const int *indptr,
-                        const int *indices, const float *data, int cg_steps) {
-=======
 __global__ void least_squares_cg_kernel(int factors, size_t user_count,
-                                        size_t item_count, float *X,
-                                        const float *Y, const float *YtY,
+                                        size_t item_count, T *X,
+                                        const T *Y, const T *YtY,
                                         const int *indptr, const int *indices,
                                         const float *data, int cg_steps) {
->>>>>>> 295a7c4d
   extern __shared__ float shared_memory[];
   float *P = &shared_memory[0];
   float *shared = &shared_memory[factors];
@@ -120,13 +113,8 @@
   }
 }
 
-<<<<<<< HEAD
 template <typename T>
-__global__ void l2_regularize_kernel(int factors, T regularization, T *YtY) {
-=======
-__global__ void l2_regularize_kernel(size_t factors, float regularization,
-                                     float *YtY) {
->>>>>>> 295a7c4d
+__global__ void l2_regularize_kernel(size_t factors, T regularization, T *YtY) {
   YtY[threadIdx.x * factors + threadIdx.x] += regularization;
 }
 
@@ -146,8 +134,7 @@
   // calculate YtY: note this expects col-major (and we have row-major
   // basically) so that we're inverting the CUBLAS_OP_T/CU_BLAS_OP_N ordering to
   // overcome this (like calculate YYt instead of YtY)
-<<<<<<< HEAD
-  int factors = Y.cols, item_count = Y.rows;
+  size_t factors = Y.cols, item_count = Y.rows;
   if (Y.itemsize == 4) {
     float alpha = 1.0, beta = 0.;
 
@@ -171,18 +158,6 @@
     l2_regularize_kernel<half><<<1, factors>>>(factors, regularization, *YtY);
     CHECK_CUDA(cudaDeviceSynchronize());
   }
-=======
-  size_t factors = Y.cols, item_count = Y.rows;
-  float alpha = 1.0, beta = 0.;
-  CHECK_CUBLAS(cublasSgemm(blas_handle, CUBLAS_OP_N, CUBLAS_OP_T, factors,
-                           factors, item_count, &alpha, Y.data, factors, Y.data,
-                           factors, &beta, YtY->data, factors));
-  CHECK_CUDA(cudaDeviceSynchronize());
-
-  // regularize the matrix
-  l2_regularize_kernel<<<1, factors>>>(factors, regularization, YtY->data);
-  CHECK_CUDA(cudaDeviceSynchronize());
->>>>>>> 295a7c4d
 }
 
 void LeastSquaresSolver::least_squares(const CSRMatrix &Cui, Matrix *X,
@@ -232,21 +207,12 @@
   CHECK_CUDA(cudaDeviceSynchronize());
 }
 
-<<<<<<< HEAD
 template <typename T>
-__global__ void calculate_loss_kernel(int factors, int user_count,
-                                      int item_count, const T *X, const T *Y,
+__global__ void calculate_loss_kernel(int factors, size_t user_count,
+                                      size_t item_count, const T *X, const T *Y,
                                       const T *YtY, const int *indptr,
                                       const int *indices, const float *data,
                                       float regularization, float *output) {
-=======
-__global__ void calculate_loss_kernel(int factors, size_t user_count,
-                                      size_t item_count, const float *X,
-                                      const float *Y, const float *YtY,
-                                      const int *indptr, const int *indices,
-                                      const float *data, float regularization,
-                                      float *output) {
->>>>>>> 295a7c4d
   // https://devblogs.nvidia.com/parallelforall/using-shared-memory-cuda-cc/
   extern __shared__ float shared_memory[];
   float *shared = &shared_memory[0];
