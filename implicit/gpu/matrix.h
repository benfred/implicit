--- conflicted
+++ resolved
@@ -23,12 +23,8 @@
   // device (if allocate=True and data != null). If allocate=false, this assumes
   // the data is preallocated on the gpu (cupy etc) and doesn't allocate any new
   // storage
-<<<<<<< HEAD
-  Matrix(int rows, int cols, void *data = NULL, bool allocate = true,
+  Matrix(size_t rows, size_t cols, void *data = NULL, bool allocate = true,
          size_t itemsize = 4);
-=======
-  Matrix(size_t rows, size_t cols, float *data = NULL, bool allocate = true);
->>>>>>> 295a7c4d
 
   // Create a new Matrix by slicing a single row from an existing one. The
   // underlying storage buffer is shared in this case.
@@ -51,15 +47,10 @@
   // Copy the Matrix to host memory.
   void to_host(void *output) const;
 
-<<<<<<< HEAD
   // Calculates norms for each row in the matrix
   Matrix calculate_norms() const;
-=======
+
   size_t rows, cols;
-  float *data;
->>>>>>> 295a7c4d
-
-  int rows, cols;
   void *data;
   size_t itemsize;
 
