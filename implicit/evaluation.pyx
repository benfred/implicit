# distutils: language = c++
# cython: language_level=3

import tqdm
import numpy as np
from scipy.sparse import coo_matrix, csr_matrix
import cython
from cython.operator import dereference
from cython.parallel import parallel, prange
from libc.stdlib cimport malloc, free
from libc.string cimport memset
from libc.math cimport fmin

from libcpp.unordered_set cimport unordered_set

from math import ceil
# Define wrapper for C++ sorting function
cdef extern from "topnc.h":
    cdef void fargsort_c(float A[], int n_row, int m_row, int m_cols, int ktop, int B[]) nogil


def train_test_split(ratings, train_percentage=0.8):
    """ Randomly splits the ratings matrix into two matrices for training/testing.

    Parameters
    ----------
    ratings : coo_matrix
        A sparse matrix to split
    train_percentage : float
        What percentage of ratings should be used for training

    Returns
    -------
    (train, test) : csr_matrix, csr_matrix
        A tuple of csr_matrices for training/testing """
    ratings = ratings.tocoo()

    random_index = np.random.random(len(ratings.data))
    train_index = random_index < train_percentage
    test_index = random_index >= train_percentage

    train = csr_matrix((ratings.data[train_index],
                        (ratings.row[train_index], ratings.col[train_index])),
                       shape=ratings.shape, dtype=ratings.dtype)

    test = csr_matrix((ratings.data[test_index],
                       (ratings.row[test_index], ratings.col[test_index])),
                      shape=ratings.shape, dtype=ratings.dtype)

    test.data[test.data < 0] = 0
    test.eliminate_zeros()

    return train, test


@cython.boundscheck(False)
def precision_at_k(model, train_user_items, test_user_items, int K=10,
                   show_progress=True, int num_threads=1):
    """ Calculates P@K for a given trained model

    Parameters
    ----------
    model : RecommenderBase
        The fitted recommendation model to test
    train_user_items : csr_matrix
        Sparse matrix of user by item that contains elements that were used
            in training the model
    test_user_items : csr_matrix
        Sparse matrix of user by item that contains withheld elements to
        test on
    K : int
        Number of items to test on
    show_progress : bool, optional
        Whether to show a progress bar
    num_threads : int, optional
        The number of threads to use for testing. Specifying 0 means to default
        to the number of cores on the machine. Note: aside from the ALS and BPR
        models, setting this to more than 1 will likely hurt performance rather than
        help.

    Returns
    -------
    float
        the calculated p@k
    """
    if not isinstance(train_user_items, csr_matrix):
        train_user_items = train_user_items.tocsr()

    if not isinstance(test_user_items, csr_matrix):
        test_user_items = test_user_items.tocsr()

    cdef int users = test_user_items.shape[0], u, i
    cdef double relevant = 0, total = 0
    cdef int[:] test_indptr = test_user_items.indptr
    cdef int[:] test_indices = test_user_items.indices

    cdef int * ids
    cdef unordered_set[int] * likes

    progress = tqdm.tqdm(total=users, disable=not show_progress)

    with nogil, parallel(num_threads=num_threads):
        ids = <int * > malloc(sizeof(int) * K)
        likes = new unordered_set[int]()
        try:
            for u in prange(users, schedule='guided'):
                # if we don't have any test items, skip this user
                if test_indptr[u] == test_indptr[u+1]:
                    with gil:
                        progress.update(1)
                    continue
                memset(ids, 0, sizeof(int) * K)

                with gil:
                    recs = model.recommend(u, train_user_items, N=K)
                    for i in range(len(recs)):
                        ids[i] = recs[i][0]
                    progress.update(1)

                # mostly we're going to be blocked on the gil here,
                # so try to do actual scoring without it
                likes.clear()
                for i in range(test_indptr[u], test_indptr[u+1]):
                    likes.insert(test_indices[i])

                total += fmin(K, likes.size())

                for i in range(K):
                    if likes.find(ids[i]) != likes.end():
                        relevant += 1
        finally:
            free(ids)
            del likes

    progress.close()
    return relevant / total


@cython.boundscheck(False)
def mean_average_precision_at_k(model, train_user_items, test_user_items, int K=10,
                                show_progress=True, int num_threads=1):
    """ Calculates MAP@K for a given trained model

    Parameters
    ----------
    model : RecommenderBase
        The fitted recommendation model to test
    train_user_items : csr_matrix
        Sparse matrix of user by item that contains elements that were used in training the model
    test_user_items : csr_matrix
        Sparse matrix of user by item that contains withheld elements to test on
    K : int
        Number of items to test on
    show_progress : bool, optional
        Whether to show a progress bar
    num_threads : int, optional
        The number of threads to use for testing. Specifying 0 means to default
        to the number of cores on the machine. Note: aside from the ALS and BPR
        models, setting this to more than 1 will likely hurt performance rather than
        help.

    Returns
    -------
    float
        the calculated MAP@k
    """
    # TODO: there is a fair amount of boilerplate here that is cut and paste
    # from precision_at_k. refactor it out.
    if not isinstance(train_user_items, csr_matrix):
        train_user_items = train_user_items.tocsr()

    if not isinstance(test_user_items, csr_matrix):
        test_user_items = test_user_items.tocsr()

    cdef int users = test_user_items.shape[0], u, i, total = 0
    cdef double mean_ap = 0, ap = 0, relevant = 0
    cdef int[:] test_indptr = test_user_items.indptr
    cdef int[:] test_indices = test_user_items.indices

    cdef int * ids
    cdef unordered_set[int] * likes

    progress = tqdm.tqdm(total=users, disable=not show_progress)

    with nogil, parallel(num_threads=num_threads):
        ids = <int * > malloc(sizeof(int) * K)
        likes = new unordered_set[int]()
        try:
            for u in prange(users, schedule='guided'):
                # if we don't have any test items, skip this user
                if test_indptr[u] == test_indptr[u+1]:
                    with gil:
                        progress.update(1)
                    continue
                memset(ids, 0, sizeof(int) * K)

                with gil:
                    recs = model.recommend(u, train_user_items, N=K)
                    for i in range(len(recs)):
                        ids[i] = recs[i][0]
                    progress.update(1)

                # mostly we're going to be blocked on the gil here,
                # so try to do actual scoring without it
                likes.clear()
                for i in range(test_indptr[u], test_indptr[u+1]):
                    likes.insert(test_indices[i])

                ap = 0
                relevant = 0
                for i in range(K):
                    if likes.find(ids[i]) != likes.end():
                        relevant = relevant + 1
                        ap = ap + relevant / (i + 1)
                mean_ap += ap / fmin(K, likes.size())
                total += 1
        finally:
            free(ids)
            del likes

    progress.close()
    return mean_ap / total


@cython.boundscheck(False)
<<<<<<< HEAD
@cython.wraparound(False)
@cython.nonecheck(False)
def ALS_recommend_all(model, users_items, int k=10, int threads=1, show_progress=True,
                      recalculate_user=False, filter_already_liked_items=False):
    """
    Recommends items for all users

    Calculates the k best recommendations for all users, and returns numpy ndarray of
    shape (number_users, k) with scores.

    Parameters
    ----------
    model : implicit.als.AlternatingLeastSquares
        The fitted recommendation model
    users_items : csr_matrix
        A sparse matrix of shape (number_users, number_items). This lets us look
        up the liked items and their weights for the user. This is used to filter out
        items that have already been liked from the output, and to also potentially
        calculate the best items for this user.
    k : int, optional
        The number of results to return
    threads : int, optional
        The number of threads to use for sorting scores in parallel by users.
    show_progress : bool, optional
        Whether to show a progress bar
    recalculate_user : bool, optional
        When true, don't rely on stored user state and instead recalculate from the
        passed in users_items
    filter_already_liked_items : bool, optional
        This is used to filter out items that have already been liked from the users_items

    Returns
    -------
    numpy ndarray
        Array of (number_users, k) with scores
    """

    if not isinstance(users_items, csr_matrix):
        users_items = users_items.tocsr()
    factors_items = model.item_factors.T

    cdef:
        int users_c = users_items.shape[0], items_c = users_items.shape[1], batch = threads * 10
        int u_b, u_low, u_high, u_len, u
    A = np.zeros((batch, items_c), dtype=np.float32)
    cdef:
        int users_c_b = ceil(users_c / batch)
        float[:, ::1] A_mv = A
        float * A_mv_p = &A_mv[0, 0]
        int[:, ::1] B_mv = np.zeros((users_c, k), dtype=np.intc)
        int * B_mv_p = &B_mv[0, 0]

    progress = tqdm.tqdm(total=users_c, disable=not show_progress)
    # Separate all users in batches
    for u_b in range(users_c_b):
        u_low = u_b * batch
        u_high = min([(u_b + 1) * batch, users_c])
        u_len = u_high - u_low
        # Prepare array with scores for batch of users
        users_factors = np.vstack([
            model._user_factor(u, users_items, recalculate_user)
            for u
            in range(u_low, u_high, 1)
        ]).astype(np.float32)
        users_factors.dot(factors_items, out=A[:u_len])
        # Filter out items from users_items if needed
        if filter_already_liked_items:
            A[users_items[u_low:u_high].nonzero()] = 0
        # Sort array of scores in parallel
        for u in prange(u_len, nogil=True, num_threads=threads, schedule='dynamic'):
            fargsort_c(A_mv_p, u, batch * u_b + u, items_c, k, B_mv_p)
        progress.update(u_len)
    progress.close()
    return np.asarray(B_mv)
=======
def ndcg_at_k(model, train_user_items, test_user_items, int K=10,
              show_progress=True, int num_threads=1):
    """ Calculates ndcg@K for a given trained model

    Parameters
    ----------
    model : RecommenderBase
        The fitted recommendation model to test
    train_user_items : csr_matrix
        Sparse matrix of user by item that contains elements that were used in training the model
    test_user_items : csr_matrix
        Sparse matrix of user by item that contains withheld elements to test on
    K : int
        Number of items to test on
    show_progress : bool, optional
        Whether to show a progress bar
    num_threads : int, optional
        The number of threads to use for testing. Specifying 0 means to default
        to the number of cores on the machine. Note: aside from the ALS and BPR
        models, setting this to more than 1 will likely hurt performance rather than
        help.

    Returns
    -------
    float
        the calculated ndcg@k
    """
    if not isinstance(train_user_items, csr_matrix):
        train_user_items = train_user_items.tocsr()

    if not isinstance(test_user_items, csr_matrix):
        test_user_items = test_user_items.tocsr()

    cdef int users = test_user_items.shape[0], u, i
    cdef double relevant = 0, total = 0
    cdef int[:] test_indptr = test_user_items.indptr
    cdef int[:] test_indices = test_user_items.indices

    cdef int * ids
    cdef unordered_set[int] * likes
    cdef double[:] cg = (1.0 / np.log2(np.arange(2, K + 2)))

    progress = tqdm.tqdm(total=users, disable=not show_progress)

    with nogil, parallel(num_threads=num_threads):
        ids = <int *> malloc(sizeof(int) * K)
        likes = new unordered_set[int]()
        try:
            for u in prange(users, schedule='guided'):
                # if we don't have any test items, skip this user
                if test_indptr[u] == test_indptr[u+1]:
                    with gil:
                        progress.update(1)
                    continue
                memset(ids, 0, sizeof(int) * K)

                with gil:
                    recs = model.recommend(u, train_user_items, N=K)
                    for i in range(len(recs)):
                        ids[i] = recs[i][0]
                    progress.update(1)

                # mostly we're going to be blocked on the gil here,
                # so try to do actual scoring without it
                likes.clear()

                for i in range(test_indptr[u], test_indptr[u+1]):
                    likes.insert(test_indices[i])

                with gil:
                    idcg = np.sum(cg[:min(K, likes.size())])
                    for i in range(K):
                        if likes.find(ids[i]) != likes.end():
                            relevant += cg[i] / idcg
                total += 1
        finally:
            free(ids)
            del likes

    progress.close()
    return relevant / total
>>>>>>> 94e4e7cd
<|MERGE_RESOLUTION|>--- conflicted
+++ resolved
@@ -223,7 +223,6 @@
 
 
 @cython.boundscheck(False)
-<<<<<<< HEAD
 @cython.wraparound(False)
 @cython.nonecheck(False)
 def ALS_recommend_all(model, users_items, int k=10, int threads=1, show_progress=True,
@@ -298,7 +297,8 @@
         progress.update(u_len)
     progress.close()
     return np.asarray(B_mv)
-=======
+
+
 def ndcg_at_k(model, train_user_items, test_user_items, int K=10,
               show_progress=True, int num_threads=1):
     """ Calculates ndcg@K for a given trained model
@@ -379,5 +379,4 @@
             del likes
 
     progress.close()
-    return relevant / total
->>>>>>> 94e4e7cd
+    return relevant / total